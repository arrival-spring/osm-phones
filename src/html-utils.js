--- conflicted
+++ resolved
@@ -216,11 +216,7 @@
 
     return `
         <li class="bg-white dark:bg-gray-800 rounded-xl shadow-md p-6 flex flex-col sm:flex-row justify-between items-start sm:items-center space-y-4 sm:space-y-0 sm:space-x-4">
-<<<<<<< HEAD
-            <div class="min-w-0">
-=======
             <div class="w-full sm:w-2/3">
->>>>>>> 8ebaeecd
                 <div class="flex-shrink-0 flex flex-wrap items-center gap-2">
                     <h3 class="text-lg font-bold text-gray-900 dark:text-gray-100">
                         <a href="${item.osmUrl}" target="_blank" rel="noopener noreferrer" class="hover:text-gray-950 dark:hover:text-gray-200 underline transition-colors">${getFeatureTypeName(item)}</a>
@@ -272,15 +268,6 @@
     const autofixableNumbers = invalidNumbers.filter(item => item.autoFixable);
     const manualFixNumbers = invalidNumbers.filter(item => !item.autoFixable);
 
-<<<<<<< HEAD
-    const fixableListContent = autofixableNumbers.length > 0 ?
-        autofixableNumbers.map(item => createListItem(item, locale)).join('') :
-        `<li class="bg-white dark:bg-gray-800 rounded-xl shadow-md p-6 text-center text-gray-500 dark:text-gray-400">${translate('noAutoFixable', locale)}</li>`;
-
-    const invalidListContent = manualFixNumbers.length > 0 ?
-        manualFixNumbers.map(item => createListItem(item, locale)).join('') :
-        `<li class="bg-white dark:bg-gray-800 rounded-xl shadow-md p-6 text-center text-gray-500 dark:text-gray-400">${translate('noInvalidNumbers', locale)}</li>`;
-=======
     const anyInvalid = manualFixNumbers.length > 0
     const anyFixable = autofixableNumbers.length > 0
 
@@ -312,7 +299,6 @@
         anyFixable ? fixableSectionAndHeader :
         anyInvalid ? invalidSectionAndHeader :
         noInvalidContent
->>>>>>> 8ebaeecd
 
     // Dynamically create the list of all editor IDs for the client-side script
     const allEditorIdsClient = JSON.stringify(ALL_EDITOR_IDS);
@@ -327,12 +313,6 @@
         ${favicon}
         <link href="../styles.css" rel="stylesheet">
         <script src="../theme.js"></script>
-<<<<<<< HEAD
-=======
-        <style>
-            body { font-family: 'Inter', sans-serif; @apply bg-gray-100 dark:bg-gray-900; }
-        </style>
->>>>>>> 8ebaeecd
     </head>
     <body class="p-8 font-sans bg-gray-100 dark:bg-gray-900">
         <div class="max-w-4xl mx-auto space-y-8">
@@ -360,24 +340,7 @@
                 <h2 class="text-2xl font-semibold text-gray-700 dark:text-gray-300 mt-2">${subdivision.name}</h2>
             </header>
             ${createStatsBox(totalNumbers, invalidNumbers.length, autofixableNumbers.length, locale)}
-<<<<<<< HEAD
-            <div class="text-center">
-                <h2 class="text-2xl font-semibold text-gray-900 dark:text-gray-100">${translate('fixableNumbersHeader', locale)}</h2>
-                <p class="text-sm text-gray-500 dark:text-gray-400 mt-2">${translate('fixableNumbersDescription', locale)}</p>
-            </div>
-            <ul class="space-y-4">
-                ${fixableListContent}
-            </ul>
-            <div class="text-center">
-                <h2 class="text-2xl font-semibold text-gray-900 dark:text-gray-100">${translate('invalidNumbersHeader', locale)}</h2>
-                <p class="text-sm text-gray-500 dark:text-gray-400 mt-2">${translate('invalidNumbersDescription', locale)}</p>
-            </div>
-            <ul class="space-y-4">
-                ${invalidListContent}
-            </ul>
-=======
             ${fixableAndInvalidSectionContent}
->>>>>>> 8ebaeecd
             <div class="bg-white dark:bg-gray-800 rounded-xl shadow-lg p-2 text-center">
                 ${createFooter(locale, translations)}
             </div>
@@ -588,12 +551,6 @@
         ${favicon}
         <link href="./styles.css" rel="stylesheet">
         <script src="theme.js"></script>
-<<<<<<< HEAD
-=======
-        <style>
-            body { font-family: 'Inter', sans-serif; @apply bg-gray-100 dark:bg-gray-900; }
-        </style>
->>>>>>> 8ebaeecd
     </head>
     <body class="p-8 font-sans bg-gray-100 dark:bg-gray-900">
         <div class="max-w-5xl mx-auto space-y-8">
@@ -1004,12 +961,6 @@
         ${favicon}
         <link href="./styles.css" rel="stylesheet">
         <script src="theme.js"></script>
-<<<<<<< HEAD
-=======
-        <style>
-            body { font-family: 'Inter', sans-serif; @apply bg-gray-100 dark:bg-gray-900; }
-        </style>
->>>>>>> 8ebaeecd
     </head>
     <body class="p-8 font-sans bg-gray-100 dark:bg-gray-900">
         <div class="max-w-5xl mx-auto space-y-8">
